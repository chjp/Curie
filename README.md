# Curie: A Research Experimentation Agent 
<!-- # Curie: Automate Rigorous Scientific Experimentation -->

[![arXiv](https://img.shields.io/badge/arXiv-2502.16069-b31b1b.svg)](https://arxiv.org/abs/2502.16069)
[![License](https://img.shields.io/badge/license-Apache_2.0-blue)](LICENSE)
[![PyPI](https://img.shields.io/badge/PyPI-Install-blue)](https://pypi.org/project/curie-ai/)
[![Slack](https://img.shields.io/badge/Slack-Join%20Community-4A154B?logo=slack)](https://join.slack.com/t/just-curieous/shared_invite/zt-313elxhhy-hpEK5r9kX9Xv1Pfxzt9CJQ)
[![Demo](https://img.shields.io/badge/Demo-Live-green)](http://44.202.70.8:5000/)
[![Blog](https://img.shields.io/badge/Blog-Read%20More-orange)](https://www.just-curieous.com/)


Curie is the first AI-agent framework designed for automated and rigorous scientific experimentation. 
Curie helps answer your curiosity through end-to-end experimentation automation, ensuring that every step—from hypothesis formulation to result interpretation—is conducted with precision, reliability, and reproducibility.
Our mission is to empower scientists to move research at the speed of thought.

<p align="center">
  <img src="./docs/static/img/curie-overview.png" width="600px"/>
</p> 

## 🗞️ News

- **[2025/06]** We published **EXP-Bench**: Can AI Conduct AI Research Experiments? [📄 Paper](https://arxiv.org/abs/2505.24785) — [🗂️ Dataset](https://github.com/Just-Curieous/Curie/tree/main/benchmark/exp_bench)
- **[2025/05]** We launched the **AutoML feature** — [📢 Blog Post](https://www.just-curieous.com/machine-learning/research/2025-05-27-automl-co-scientist.html)
- **[2025/02]** We published the **Curie**: Toward Rigorous and Automated Scientific Experimentation with AI Agents — [📄 Paper](https://arxiv.org/abs/2502.16069) | [📰 Blog](https://www.just-curieous.com/)


<<<<<<< HEAD
## Key Features
- 🚀 Automated Experimentation – From hypothesis formulation, experiment implementation, experiment execution, result analysis and finding reflection.
- 📊 Rigor Enhancement - Built-in verification modules enforce methodical procedure, agent reliability and reproducibility.
- 🔬 Broad Applicability – Supports ML research, system analysis, and scientific discovery.


## Table of Contents 
- [⚙️ Installation](#-installation)
- [⚡ Quick Start](#-quick-start)
- [📚 Tutorial](#-tutorial)
- [🎬 Demo](#-demo-video)

## ⚙️ Installation
**Prerequisite: Install Docker** from [here](https://docs.docker.com/engine/install/ubuntu/)
   ```bash
   sudo chmod 666 /var/run/docker.sock
   docker ps  # Verify Docker installation
   ```

#### Option 1: Quick Install via `pip` 
```bash
pip install curie-ai
```

#### Option 2: Manual [Installation](./docs/installation.md) for Developers
<!-- 1. Clone and setup:
   ```bash
   git clone https://github.com/Just-Curieous/Curie.git
   cd Curie
   ```

2. Configure API credentials in `curie/setup/env.sh`:
   ```bash
   export MODEL="claude-3-7-sonnet-20250219" 
   export ANTHROPIC_API_KEY="your-anthropic-key"
   ```

3. Build container:
   ```bash
   pip install -e .
   docker images -q exp-agent-image | xargs -r docker rmi -f
   cd curie && docker build --no-cache --progress=plain -t exp-agent-image -f ExpDockerfile_default .. && cd -
   ``` -->

## ⚡ Quick Start
*It's recommended to use `tmux` or a similar terminal multiplexer before running Curie, as experiments can take several minutes depending on the task and budget.*


### (Simple) Example 1: You Have a Single Question that Needs to be Verified.

👩‍🎓: I want to understand the Sorting Algorithm Efficiency.

=======

## 🗞️ News

- **[2025/06]** We published **EXP-Bench**: Can AI Conduct AI Research Experiments? [📄 Paper](https://arxiv.org/abs/2505.24785) — [🗂️ Dataset](https://github.com/Just-Curieous/Curie/tree/main/benchmark/exp_bench)
- **[2025/05]** We launched the **AutoML feature** — [📢 Blog Post](https://www.just-curieous.com/machine-learning/research/2025-05-27-automl-co-scientist.html)
- **[2025/02]** We published the **Curie**: Toward Rigorous and Automated Scientific Experimentation with AI Agents — [📄 Paper](https://arxiv.org/abs/2502.16069) | [📰 Blog](https://www.just-curieous.com/)


## Key Features
- 🚀 Automated Experimentation – From hypothesis formulation, experiment implementation, experiment execution, result analysis and finding reflection.
- 📊 Rigor Enhancement - Built-in verification modules enforce methodical procedure, agent reliability and reproducibility.
- 🔬 Broad Applicability – Supports ML research, system analysis, and scientific discovery.


## Table of Contents 
- [⚙️ Installation](#-installation)
- [⚡ Quick Start](#-quick-start)
- [📚 Tutorial](#-tutorial)
- [🎬 Demo](#-demo)

## ⚙️ Installation
**Prerequisite: Install Docker** from [here](https://docs.docker.com/engine/install/ubuntu/)
   ```bash
   sudo chmod 666 /var/run/docker.sock
   docker ps  # Verify Docker installation
   ```

#### Option 1: Quick Install via `pip` 
```bash
pip install curie-ai
```

#### Option 2: Manual [Installation](./docs/installation.md) for Developers
<!-- 1. Clone and setup:
   ```bash
   git clone https://github.com/Just-Curieous/Curie.git
   cd Curie
   ```

2. Configure API credentials in `curie/setup/env.sh`:
   ```bash
   export MODEL="claude-3-7-sonnet-20250219" 
   export ANTHROPIC_API_KEY="your-anthropic-key"
   ```

3. Build container:
   ```bash
   pip install -e .
   docker images -q exp-agent-image | xargs -r docker rmi -f
   cd curie && docker build --no-cache --progress=plain -t exp-agent-image -f ExpDockerfile_default .. && cd -
   ``` -->

## ⚡ Quick Start
*It's recommended to use `tmux` or a similar terminal multiplexer before running Curie, as experiments can take several minutes depending on the task and budget.*


### (Simple) Example 1: You Have a Single Question that Needs to be Verified.

👩‍🎓: I want to understand the Sorting Algorithm Efficiency.

>>>>>>> 15c362ff
```python
import curie
# Set up your API keys, refer to curie/setup/env.sh.example
key_dict = {
    "MODEL": "claude-3-7-sonnet-20250219",
    "ANTHROPIC_API_KEY": "your-anthropic-key"
}

result = curie.experiment(api_keys=key_dict, question="How does the choice of sorting algorithm impact runtime performance across different input distributions?")
```
Curie's output: 
- **Auto-generated Experiment report**: Available [`logs/research_<ID>.md`](./docs/example_logs/sorting_example/research_1748830453_20250602021413_iter1.md).
- **Reproducibilty and Logs**:
  - The **full experimentation process** (*script* to reproduce results, generated *code* and experiment *results*) is saved in `workspace/research_<ID>/`.
  - Experiment result notebook is saved in `logs/research_*_all_results.txt`.
  - Real-time logs are streamed to the console and stored in file `logs/research_*.log`.
<<<<<<< HEAD

### Example 2: Find Optimal ML Strategies for Noisy Cancer Data.
👩‍🎓: I want to find the most robust ML methods for my noisy data.

```python 
import curie
key_dict = {
    "MODEL": "claude-3-7-sonnet-20250219",
    "ANTHROPIC_API_KEY": "your-anthropic-key"
}

result = curie.experiment(api_keys=key_dict, question="Are ensemble methods (e.g., Random Forests, Gradient Boosting) more robust to added noise in the Breast Cancer Wisconsin dataset compared to linear models like Logistic Regression for a binary classification task?")
```
Curie's output:
- [Auto-generated Experiment Report](./docs/example_logs/noise_example/default_research_1748932907_20250603064147_iter1.md)
- [Experiment Result Notebook](./docs/example_logs/noise_example/default_research_1748932907_20250603064147_iter1_all_results.txt)

### (Advanced) Example 3: You Have a Dataset and Want to Gain Insight from It

=======

### Example 2: Find Optimal ML Strategies for Noisy Cancer Data.
👩‍🎓: I want to find the most robust ML methods for my noisy data.

```python 
import curie
key_dict = {
    "MODEL": "claude-3-7-sonnet-20250219",
    "ANTHROPIC_API_KEY": "your-anthropic-key"
}

result = curie.experiment(api_keys=key_dict, question="Are ensemble methods (e.g., Random Forests, Gradient Boosting) more robust to added noise in the Breast Cancer Wisconsin dataset compared to linear models like Logistic Regression for a binary classification task?")
```
Curie's output:
- [Auto-generated Experiment Report](./docs/example_logs/noise_example/default_research_1748932907_20250603064147_iter1.md)
- [Experiment Result Notebook](./docs/example_logs/noise_example/default_research_1748932907_20250603064147_iter1_all_results.txt)

### (Advanced) Example 3: You Have a Dataset and Want to Gain Insight from It

>>>>>>> 15c362ff
👨‍🎓: I have a dataset and some starter code,and I want to train/deloy ML models to achieve specific goals. (*GPU is recommended for ML training tasks.*)

```python 
result = curie.experiment(
    api_keys=key_dict,
    question="E.g. How to improve my prediction accuracy on my dataset.",
    workspace_name="[optional] ABS_PATH_STARTERCODE_DIR",
    dataset_dir="ABS_PATH_DATASET_DIR"
)
```  
- Check out some [examples](./benchmark/mle_bench/) from [MLE-Bench](https://github.com/openai/mle-bench).
  - [Predict the dog breed](./benchmark/mle_bench/dog-breed-identification/)
  - [Identify melanoma in images of skin lesions](./benchmark/mle_bench/siim-isic-melanoma-classification/)
  - [Predict the severity level of diabetic retinopathy based on retinal images](./benchmark/mle_bench/aptos2019-blindness-detection/)
  - [Histopathologic Cancer Detection](./benchmark/mle_bench/histopathologic-cancer-detection/)
  - [Predict the stock price ranking](https://github.com/Just-Curieous/Curie-Use-Cases/tree/main/stock_prediction)
- **Sample auto-generated experiment [report](./benchmark/mle_bench/aptos2019-blindness-detection/report.pdf)**:


<!-- First row with 3 images -->
<p align="center">
<img src="benchmark/mle_bench/aptos2019-blindness-detection/report-fig/output-1.png" width="23%"/>
<img src="benchmark/mle_bench/aptos2019-blindness-detection/report-fig/output-2.png" width="23%"/>
<img src="benchmark/mle_bench/aptos2019-blindness-detection/report-fig/output-3.png" width="23%"/>
<img src="benchmark/mle_bench/aptos2019-blindness-detection/report-fig/output-4.png" width="23%"/>
</p> 

Check out more **Machine Learning Use Cases** [here](https://github.com/Just-Curieous/Curie-Use-Cases). 

## 📚 Tutorial 
(Incoming...)

## 🎬 Demo Video 

<div align="center">

[![Demo Video](https://img.youtube.com/vi/Qn_T5mm2OP4/0.jpg)](https://www.youtube.com/watch?v=Qn_T5mm2OP4)

</div>

<p align="center">
  <em>Curie Overview & Demo.</em>
</p>


<<<<<<< HEAD
## 📜 Citation & Reading More
If you use Curie in a research paper, please cite our work:

```bib
@article{kon2025expbenchaiconductai,
      title={EXP-Bench: Can AI Conduct AI Research Experiments?}, 
      author={Patrick Tser Jern Kon and Jiachen Liu and Xinyi Zhu and Qiuyi Ding and Jingjia Peng and Jiarong Xing and Yibo Huang and Yiming Qiu and Jayanth Srinivasa and Myungjin Lee and Mosharaf Chowdhury and Matei Zaharia and Ang Chen},
      journal={arXiv preprint 2505.24785}
      year={2025},
}
```

```bib
@article{kon2025curie,
  title={Curie: Toward rigorous and automated scientific experimentation with ai agents},
  author={Kon, Patrick Tser Jern and Liu, Jiachen and Ding, Qiuyi and Qiu, Yiming and Yang, Zhenning and Huang, Yibo and Srinivasa, Jayanth and Lee, Myungjin and Chowdhury, Mosharaf and Chen, Ang},
  journal={arXiv preprint arXiv:2502.16069},
  year={2025}
}
```


## Community and Support

=======
>>>>>>> 15c362ff
- [GitHub Issues](https://github.com/Just-Curieous/curie/issues) - Report bugs or request features
- [Schedule a Meeting with Us](https://calendly.com/amberljc/30min) - Get help from our team
- [Join our Slack Community](https://join.slack.com/t/just-curieous/shared_invite/zt-313elxhhy-hpEK5r9kX9Xv1Pfxzt9CJQ)

## License

This project is licensed under the Apache 2.0 License - see the [LICENSE](LICENSE) file for details.<|MERGE_RESOLUTION|>--- conflicted
+++ resolved
@@ -24,7 +24,6 @@
 - **[2025/02]** We published the **Curie**: Toward Rigorous and Automated Scientific Experimentation with AI Agents — [📄 Paper](https://arxiv.org/abs/2502.16069) | [📰 Blog](https://www.just-curieous.com/)
 
 
-<<<<<<< HEAD
 ## Key Features
 - 🚀 Automated Experimentation – From hypothesis formulation, experiment implementation, experiment execution, result analysis and finding reflection.
 - 📊 Rigor Enhancement - Built-in verification modules enforce methodical procedure, agent reliability and reproducibility.
@@ -77,26 +76,6 @@
 
 👩‍🎓: I want to understand the Sorting Algorithm Efficiency.
 
-=======
-
-## 🗞️ News
-
-- **[2025/06]** We published **EXP-Bench**: Can AI Conduct AI Research Experiments? [📄 Paper](https://arxiv.org/abs/2505.24785) — [🗂️ Dataset](https://github.com/Just-Curieous/Curie/tree/main/benchmark/exp_bench)
-- **[2025/05]** We launched the **AutoML feature** — [📢 Blog Post](https://www.just-curieous.com/machine-learning/research/2025-05-27-automl-co-scientist.html)
-- **[2025/02]** We published the **Curie**: Toward Rigorous and Automated Scientific Experimentation with AI Agents — [📄 Paper](https://arxiv.org/abs/2502.16069) | [📰 Blog](https://www.just-curieous.com/)
-
-
-## Key Features
-- 🚀 Automated Experimentation – From hypothesis formulation, experiment implementation, experiment execution, result analysis and finding reflection.
-- 📊 Rigor Enhancement - Built-in verification modules enforce methodical procedure, agent reliability and reproducibility.
-- 🔬 Broad Applicability – Supports ML research, system analysis, and scientific discovery.
-
-
-## Table of Contents 
-- [⚙️ Installation](#-installation)
-- [⚡ Quick Start](#-quick-start)
-- [📚 Tutorial](#-tutorial)
-- [🎬 Demo](#-demo)
 
 ## ⚙️ Installation
 **Prerequisite: Install Docker** from [here](https://docs.docker.com/engine/install/ubuntu/)
@@ -138,7 +117,6 @@
 
 👩‍🎓: I want to understand the Sorting Algorithm Efficiency.
 
->>>>>>> 15c362ff
 ```python
 import curie
 # Set up your API keys, refer to curie/setup/env.sh.example
@@ -155,7 +133,6 @@
   - The **full experimentation process** (*script* to reproduce results, generated *code* and experiment *results*) is saved in `workspace/research_<ID>/`.
   - Experiment result notebook is saved in `logs/research_*_all_results.txt`.
   - Real-time logs are streamed to the console and stored in file `logs/research_*.log`.
-<<<<<<< HEAD
 
 ### Example 2: Find Optimal ML Strategies for Noisy Cancer Data.
 👩‍🎓: I want to find the most robust ML methods for my noisy data.
@@ -175,27 +152,6 @@
 
 ### (Advanced) Example 3: You Have a Dataset and Want to Gain Insight from It
 
-=======
-
-### Example 2: Find Optimal ML Strategies for Noisy Cancer Data.
-👩‍🎓: I want to find the most robust ML methods for my noisy data.
-
-```python 
-import curie
-key_dict = {
-    "MODEL": "claude-3-7-sonnet-20250219",
-    "ANTHROPIC_API_KEY": "your-anthropic-key"
-}
-
-result = curie.experiment(api_keys=key_dict, question="Are ensemble methods (e.g., Random Forests, Gradient Boosting) more robust to added noise in the Breast Cancer Wisconsin dataset compared to linear models like Logistic Regression for a binary classification task?")
-```
-Curie's output:
-- [Auto-generated Experiment Report](./docs/example_logs/noise_example/default_research_1748932907_20250603064147_iter1.md)
-- [Experiment Result Notebook](./docs/example_logs/noise_example/default_research_1748932907_20250603064147_iter1_all_results.txt)
-
-### (Advanced) Example 3: You Have a Dataset and Want to Gain Insight from It
-
->>>>>>> 15c362ff
 👨‍🎓: I have a dataset and some starter code,and I want to train/deloy ML models to achieve specific goals. (*GPU is recommended for ML training tasks.*)
 
 ```python 
@@ -214,8 +170,6 @@
   - [Predict the stock price ranking](https://github.com/Just-Curieous/Curie-Use-Cases/tree/main/stock_prediction)
 - **Sample auto-generated experiment [report](./benchmark/mle_bench/aptos2019-blindness-detection/report.pdf)**:
 
-
-<!-- First row with 3 images -->
 <p align="center">
 <img src="benchmark/mle_bench/aptos2019-blindness-detection/report-fig/output-1.png" width="23%"/>
 <img src="benchmark/mle_bench/aptos2019-blindness-detection/report-fig/output-2.png" width="23%"/>
@@ -241,7 +195,7 @@
 </p>
 
 
-<<<<<<< HEAD
+
 ## 📜 Citation & Reading More
 If you use Curie in a research paper, please cite our work:
 
@@ -266,8 +220,6 @@
 
 ## Community and Support
 
-=======
->>>>>>> 15c362ff
 - [GitHub Issues](https://github.com/Just-Curieous/curie/issues) - Report bugs or request features
 - [Schedule a Meeting with Us](https://calendly.com/amberljc/30min) - Get help from our team
 - [Join our Slack Community](https://join.slack.com/t/just-curieous/shared_invite/zt-313elxhhy-hpEK5r9kX9Xv1Pfxzt9CJQ)
