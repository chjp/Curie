--- conflicted
+++ resolved
@@ -432,18 +432,15 @@
                 HumanMessage(content=question)]
 
         response = model.query_model_safe(messages)
-<<<<<<< HEAD
-        print(response.content)
+
         # in case the raw response is wrapped in markdown code block, we need to remove it
         if response.content.startswith("```") and response.content.endswith("```"):
             response.content = '\n'.join(response.content.split('\n')[1:-1])
-        response_json = json.loads(response.content)
-=======
         try:
             response_json = json.loads(response.content)
         except json.JSONDecodeError:
             response_json = {"valid": True, "response": None}
->>>>>>> 8683eb28
+
         valid = response_json["valid"]
         response = response_json["response"] if response_json["response"] else question
         return valid, question
